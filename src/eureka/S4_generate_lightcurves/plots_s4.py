import numpy as np
import os
import matplotlib.pyplot as plt
from ..lib import util
from ..lib.plots import figure_filetype


def binned_lightcurve(meta, log, lc, i, white=False):
    '''Plot each spectroscopic light curve. (Figs 4102)

    Parameters
    ----------
    meta : eureka.lib.readECF.MetaClass
        The metadata object.
    log : logedit.Logedit
        The open log in which notes from this step can be added.
    lc : Xarray Dataset
        The Dataset object containing light curve and time data.
    i : int
        The current bandpass number.
    white : bool, optional
        Is this figure for the additional white-light light curve
    '''
    fig = plt.figure(4102, figsize=(8, 6))
    fig.clf()
    ax = fig.gca()
    if white:
        fig.suptitle(f'White-light Bandpass {i}: {meta.wave_min:.3f} - '
                     f'{meta.wave_max:.3f}')
        # Normalize the light curve
        norm_lcdata, norm_lcerr = util.normalize_spectrum(
            meta, lc.flux_white, lc.err_white)
        i = 0
        fname_tag = 'white'
    else:
        fig.suptitle(f'Bandpass {i}: {lc.wave_low.values[i]:.3f} - '
                     f'{lc.wave_hi.values[i]:.3f}')
        # Normalize the light curve
        norm_lcdata, norm_lcerr = util.normalize_spectrum(meta, lc['data'][i],
                                                          lc['err'][i])
        ch_number = str(i).zfill(int(np.floor(np.log10(meta.nspecchan))+1))
        fname_tag = f'ch{ch_number}'
        
    time_modifier = np.floor(np.ma.min(lc.time.values))
    
    # Plot the normalized light curve
    if meta.inst == 'wfc3':
        for p in range(2):
            iscans = np.where(lc.scandir.values == p)[0]

            if len(iscans) > 0:
                ax.errorbar(lc.time.values[iscans]-time_modifier,
                            norm_lcdata[iscans]+0.005*p,
                            norm_lcerr[iscans], fmt='o', color=f'C{p}',
                            mec=f'C{p}', alpha=0.2)
                mad = util.get_mad_1d(norm_lcdata[iscans])
                meta.mad_s4_binned.append(mad)
                log.writelog(f'    MAD = {np.round(mad).astype(int)} ppm')
                plt.text(0.05, 0.075+0.05*p,
                         f"MAD = {np.round(mad).astype(int)} ppm",
                         transform=ax.transAxes, color=f'C{p}')
    else:
        plt.errorbar(lc.time.values-time_modifier, norm_lcdata, norm_lcerr,
                     fmt='o', color=f'C{i}', mec=f'C{i}', alpha=0.2)
        mad = util.get_mad_1d(norm_lcdata)
        meta.mad_s4_binned.append(mad)
        log.writelog(f'    MAD = {np.round(mad).astype(int)} ppm')
        plt.text(0.05, 0.1, f"MAD = {np.round(mad).astype(int)} ppm",
                 transform=ax.transAxes, color='k')
    plt.ylabel('Normalized Flux')
    time_units = lc.data.attrs['time_units']
    plt.xlabel(f'Time [{time_units} - {time_modifier}]')

    fig.subplots_adjust(left=0.10, right=0.95, bottom=0.10, top=0.90,
                        hspace=0.20, wspace=0.3)
    fname = f'figs{os.sep}Fig4102_{fname_tag}_1D_LC'+figure_filetype
    fig.savefig(meta.outputdir+fname, bbox_inches='tight', dpi=300)
    if not meta.hide_plots:
        plt.pause(0.2)


def driftxpos(meta, lc):
    '''Plot the 1D drift/jitter results. (Fig 4103)

    Parameters
    ----------
    meta : eureka.lib.readECF.MetaClass
        The metadata object.
    lc : Xarray Dataset
        The light curve object containing drift arrays.
<<<<<<< HEAD
=======
    
    Notes
    -----
    History:

    - Jul 11, 2022 Caroline Piaulet
        Edited this function to use the new naming convention for drift
    '''
    plt.figure(4103, figsize=(8, 4))
    plt.clf()
    plt.plot(np.arange(meta.n_int)[np.where(~lc.driftmask)],
             lc.driftxpos[np.where(~lc.driftmask)], '.',
             label='Good Drift Points')
    plt.plot(np.arange(meta.n_int)[np.where(lc.driftmask)],
             lc.driftxpos[np.where(lc.driftmask)], '.',
             label='Interpolated Drift Points')
    plt.ylabel('Spectrum Drift Along x')
    plt.xlabel('Frame Number')
    plt.legend(loc='best')
    plt.tight_layout()
    fname = 'figs'+os.sep+'fig4103_DriftXPos'+figure_filetype
    plt.savefig(meta.outputdir+fname, bbox_inches='tight', dpi=300)
    if not meta.hide_plots:
        plt.pause(0.2)


def driftxwidth(meta, lc):
    '''Plot the 1D drift width results. (Fig 4104)

    Parameters
    ----------
    meta : eureka.lib.readECF.MetaClass
        The metadata object.
    lc : Xarray Dataset
        The light curve object containing drift arrays.

    Returns
    -------
    None
    
    Notes
    -----
    History:

    - Jul 11, 2022 Caroline Piaulet
        Created this function
>>>>>>> e1c3413d
    '''
    plt.figure(4104, figsize=(8, 4))
    plt.clf()
    plt.plot(np.arange(meta.n_int)[np.where(~lc.driftmask)],
             lc.driftxwidth[np.where(~lc.driftmask)], '.',
             label='Good Drift Points')
    plt.plot(np.arange(meta.n_int)[np.where(lc.driftmask)],
             lc.driftxwidth[np.where(lc.driftmask)], '.',
             label='Interpolated Drift Points')
    plt.ylabel('Spectrum Drift CC Width Along x')
    plt.xlabel('Frame Number')
    plt.legend(loc='best')
    plt.tight_layout()
    fname = 'figs'+os.sep+'fig4104_DriftXWidth'+figure_filetype
    plt.savefig(meta.outputdir+fname, bbox_inches='tight', dpi=300)
    if not meta.hide_plots:
        plt.pause(0.2)


def lc_driftcorr(meta, wave_1d, optspec, optmask=None):
    '''Plot a 2D light curve with drift correction. (Fig 4101)

    Parameters
    ----------
    meta : eureka.lib.readECF.MetaClass
        The metadata object.
    wave_1d : ndarray
        Wavelength array with trimmed edges depending on xwindow and ywindow
        which have been set in the S3 ecf.
    optspec : ndarray
        The optimally extracted spectrum.
    optmask : ndarray (1D), optional
        A mask array to use if optspec is not a masked array. Defaults to None
        in which case only the invalid values of optspec will be masked.
    '''
    optspec = np.ma.masked_invalid(optspec)
    optspec = np.ma.masked_where(optmask, optspec)
<<<<<<< HEAD

    plt.figure(4101, figsize=(8, 8))
    plt.clf()
    wmin = meta.wave_min
    wmax = meta.wave_max
    iwmin = np.nanargmin(np.abs(wave_1d-wmin).values)
    iwmax = np.nanargmin(np.abs(wave_1d-wmax).values)
    n_int = optspec.shape[0]
    vmin = 0.97
    vmax = 1.03

    # Normalize the light curve
    norm_lcdata = util.normalize_spectrum(meta, optspec[:, iwmin:iwmax])

    plt.imshow(norm_lcdata, origin='lower', aspect='auto',
               extent=[wmin, wmax, 0, n_int], vmin=vmin, vmax=vmax,
               cmap=plt.cm.RdYlBu_r)
    plt.title("MAD = " + str(np.round(meta.mad_s4).astype(int)) + " ppm")

    if meta.nspecchan > 1:
        # Insert vertical dashed lines at spectroscopic channel edges
        secax = plt.gca().secondary_xaxis('top')
        xticks = np.unique(np.concatenate([meta.wave_low, meta.wave_hi]))
        secax.set_xticks(xticks, np.round(xticks, 6), rotation=90,
                         fontsize='xx-small')
        plt.vlines(xticks, 0, n_int, '0.3', 'dashed')

    plt.ylabel('Integration Number')
    plt.xlabel(r'Wavelength ($\mu m$)')
    plt.colorbar(label='Normalized Flux')
=======
    
    wmin = meta.wave_min
    wmax = meta.wave_max
    iwmin = np.nanargmin(np.abs(wave_1d-wmin).values)
    iwmax = np.nanargmin(np.abs(wave_1d-wmax).values)

    # Normalize the light curve
    norm_lcdata = util.normalize_spectrum(meta, optspec[:, iwmin:iwmax])

    if not hasattr(meta, 'vmin') or meta.vmin is None:
        meta.vmin = 0.97
    if not hasattr(meta, 'vmax') or meta.vmin is None:
        meta.vmax = 1.03
    if not hasattr(meta, 'time_axis') or meta.time_axis is None:
        meta.time_axis = 'y'
    elif meta.time_axis not in ['y', 'x']:
        print("WARNING: meta.time_axis is not one of ['y', 'x']!"
              "Using 'y' by default.")
        meta.time_axis = 'y'
    
    plt.figure(4101, figsize=(8, 8))
    plt.clf()
    if meta.time_axis == 'y':
        plt.imshow(norm_lcdata, origin='lower', aspect='auto',
                   extent=[wmin, wmax, 0, meta.n_int], vmin=meta.vmin,
                   vmax=meta.vmax, cmap=plt.cm.RdYlBu_r)
        plt.ylabel('Integration Number')
        plt.xlabel(r'Wavelength ($\mu m$)')
        plt.colorbar(label='Normalized Flux')

        if len(meta.wave_low) > 1:
            # Insert vertical dashed lines at spectroscopic channel edges
            secax = plt.gca().secondary_xaxis('top')
            xticks = np.unique(np.concatenate([meta.wave_low, meta.wave_hi]))
            xticks_labels = [f'{np.round(xtick, 4):.4f}' for xtick in xticks]
            secax.set_xticks(xticks, xticks_labels, rotation=90,
                             fontsize='xx-small')
            plt.vlines(xticks, 0, meta.n_int, '0.3', 'dashed')
    else:
        plt.imshow(norm_lcdata.swapaxes(0, 1), origin='lower', aspect='auto',
                   extent=[0, meta.n_int, wmin, wmax], vmin=meta.vmin,
                   vmax=meta.vmax, cmap=plt.cm.RdYlBu_r)
        plt.ylabel(r'Wavelength ($\mu m$)')
        plt.xlabel('Integration Number')
        plt.colorbar(label='Normalized Flux', pad=0.075)

        if len(meta.wave_low) > 1:
            # Insert vertical dashed lines at spectroscopic channel edges
            secax = plt.gca().secondary_yaxis('right')
            yticks = np.unique(np.concatenate([meta.wave_low, meta.wave_hi]))
            yticks_labels = [f'{np.round(ytick, 4):.4f}' for ytick in yticks]
            secax.set_yticks(yticks, yticks_labels, rotation=0,
                             fontsize='xx-small')
            plt.hlines(yticks, 0, meta.n_int, '0.3', 'dashed')

    plt.title(f"MAD = {np.round(meta.mad_s4).astype(int)} ppm")
>>>>>>> e1c3413d
    plt.tight_layout()
    fname = 'figs'+os.sep+'fig4101_2D_LC'+figure_filetype
    plt.savefig(meta.outputdir+fname, bbox_inches='tight', dpi=300)
    if meta.hide_plots:
        plt.close()
    else:
        plt.pause(0.2)

    return


def cc_spec(meta, ref_spec, fit_spec, n):
    '''Compare the spectrum used for cross-correlation with the current
    spectrum (Fig 4301).

    Parameters
    ----------
    meta : eureka.lib.readECF.MetaClass
        The metadata object.
    ref_spec : ndarray (1D)
        The reference spectrum used for cross-correlation.
    fit_spec : ndarray (1D)
        The extracted spectrum for the current integration.
    n : int
        The current integration number.
    '''
    plt.figure(4301, figsize=(8, 8))
    plt.clf()
    plt.title(f'Cross Correlation - Spectrum {n}')
    nx = len(ref_spec)
    plt.plot(np.arange(nx), ref_spec, '-', label='Reference Spectrum')
    plt.plot(np.arange(meta.drift_range, nx-meta.drift_range), fit_spec, '-',
             label='Current Spectrum')
    plt.legend(loc='best')
    plt.tight_layout()
    int_number = str(n).zfill(int(np.floor(np.log10(meta.n_int))+1))
    fname = 'figs'+os.sep+f'fig4301_int{int_number}_CC_Spec'+figure_filetype
    plt.savefig(meta.outputdir+fname, bbox_inches='tight', dpi=300)
    if not meta.hide_plots:
        plt.pause(0.2)


def cc_vals(meta, vals, n):
    '''Make the cross-correlation strength plot (Fig 4302).

    Parameters
    ----------
    meta : eureka.lib.readECF.MetaClass
        The metadata object.
    vals : ndarray (1D)
        The cross-correlation strength.
    n : int
        The current integration number.
    '''
    plt.figure(4302, figsize=(8, 8))
    plt.clf()
    plt.title(f'Cross Correlation - Values {n}')
    plt.plot(np.arange(-meta.drift_range, meta.drift_range+1), vals, '.')
    plt.tight_layout()
    int_number = str(n).zfill(int(np.floor(np.log10(meta.n_int))+1))
    fname = 'figs'+os.sep+f'fig4302_int{int_number}_CC_Vals'+figure_filetype
    plt.savefig(meta.outputdir+fname, bbox_inches='tight', dpi=300)
    if not meta.hide_plots:
        plt.pause(0.2)<|MERGE_RESOLUTION|>--- conflicted
+++ resolved
@@ -88,8 +88,6 @@
         The metadata object.
     lc : Xarray Dataset
         The light curve object containing drift arrays.
-<<<<<<< HEAD
-=======
     
     Notes
     -----
@@ -136,7 +134,6 @@
 
     - Jul 11, 2022 Caroline Piaulet
         Created this function
->>>>>>> e1c3413d
     '''
     plt.figure(4104, figsize=(8, 4))
     plt.clf()
@@ -174,38 +171,6 @@
     '''
     optspec = np.ma.masked_invalid(optspec)
     optspec = np.ma.masked_where(optmask, optspec)
-<<<<<<< HEAD
-
-    plt.figure(4101, figsize=(8, 8))
-    plt.clf()
-    wmin = meta.wave_min
-    wmax = meta.wave_max
-    iwmin = np.nanargmin(np.abs(wave_1d-wmin).values)
-    iwmax = np.nanargmin(np.abs(wave_1d-wmax).values)
-    n_int = optspec.shape[0]
-    vmin = 0.97
-    vmax = 1.03
-
-    # Normalize the light curve
-    norm_lcdata = util.normalize_spectrum(meta, optspec[:, iwmin:iwmax])
-
-    plt.imshow(norm_lcdata, origin='lower', aspect='auto',
-               extent=[wmin, wmax, 0, n_int], vmin=vmin, vmax=vmax,
-               cmap=plt.cm.RdYlBu_r)
-    plt.title("MAD = " + str(np.round(meta.mad_s4).astype(int)) + " ppm")
-
-    if meta.nspecchan > 1:
-        # Insert vertical dashed lines at spectroscopic channel edges
-        secax = plt.gca().secondary_xaxis('top')
-        xticks = np.unique(np.concatenate([meta.wave_low, meta.wave_hi]))
-        secax.set_xticks(xticks, np.round(xticks, 6), rotation=90,
-                         fontsize='xx-small')
-        plt.vlines(xticks, 0, n_int, '0.3', 'dashed')
-
-    plt.ylabel('Integration Number')
-    plt.xlabel(r'Wavelength ($\mu m$)')
-    plt.colorbar(label='Normalized Flux')
-=======
     
     wmin = meta.wave_min
     wmax = meta.wave_max
@@ -262,7 +227,6 @@
             plt.hlines(yticks, 0, meta.n_int, '0.3', 'dashed')
 
     plt.title(f"MAD = {np.round(meta.mad_s4).astype(int)} ppm")
->>>>>>> e1c3413d
     plt.tight_layout()
     fname = 'figs'+os.sep+'fig4101_2D_LC'+figure_filetype
     plt.savefig(meta.outputdir+fname, bbox_inches='tight', dpi=300)
