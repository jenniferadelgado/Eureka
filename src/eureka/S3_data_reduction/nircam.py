--- conflicted
+++ resolved
@@ -101,11 +101,7 @@
     data : Xarray Dataset
         The updated Dataset object with outlier background pixels flagged.
     '''
-<<<<<<< HEAD
-    log.writelog('  Performing background outlier rejection',
-=======
     log.writelog('  Performing background outlier rejection...',
->>>>>>> 354c50bf
                  mute=(not meta.verbose))
 
     meta.bg_y2 = meta.src_ypos + meta.bg_hw
@@ -198,11 +194,7 @@
     - 2022-06-17, Taylor J Bell
         Initial version based on the code in s3_reduce.py
     """
-<<<<<<< HEAD
-    log.writelog('  Extracting aperture region',
-=======
     log.writelog('  Extracting aperture region...',
->>>>>>> 354c50bf
                  mute=(not meta.verbose))
 
     ap_y1 = int(meta.src_ypos-meta.spec_hw)
