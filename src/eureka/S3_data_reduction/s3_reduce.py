#! /usr/bin/env python

# Eureka! Stage 3 reduction pipeline

# Proposed Steps
# --------------
# 1.  Read in all data frames and header info from Stage 2 data products DONE
# 2.  Record JD and other relevant header information DONE
# 3.  Apply light-time correction (if necessary) DONE
# 4.  Calculate trace and 1D+2D wavelength solutions (if necessary)
# 5.  Make flats, apply flat field correction (Stage 2)
# 6.  Manually mask regions DONE
# 7.  Compute difference frames OR slopes (Stage 1)
# 8.  Perform outlier rejection of BG region DONE
# 9.  Background subtraction DONE
# 10. Compute 2D drift, apply rough (integer-pixel) correction
# 11. Full-frame outlier rejection for time-series stack of NDRs
# 12. Apply sub-pixel 2D drift correction
# 13. Extract spectrum through summation DONE
# 14. Compute median frame DONE
# 15. Optimal spectral extraction DONE
# 16. Save Stage 3 data products
# 17. Produce plots DONE

import os
import time as time_pkg
import numpy as np
import astraeus.xarrayIO as xrio
from tqdm import tqdm
import psutil
from . import optspex
from . import plots_s3, source_pos
from . import background as bg
from . import bright2flux as b2f
from ..lib import logedit
from ..lib import readECF
from ..lib import manageevent as me
from ..lib import util


def reduce(eventlabel, ecf_path=None, s2_meta=None):
    '''Reduces data images and calculates optimal spectra.

    Parameters
    ----------
    eventlabel : str
        The unique identifier for these data.
    ecf_path : str; optional
        The absolute or relative path to where ecfs are stored.
        Defaults to None which resolves to './'.
    s2_meta : eureka.lib.readECF.MetaClass; optional
        The metadata object from Eureka!'s S2 step (if running S2 and S3
        sequentially). Defaults to None.

    Returns
    -------
    meta : eureka.lib.readECF.MetaClass
        The metadata object with attributes added by S3.

    Notes
    -----
    History:

    - May 2021 Kevin Stevenson
        Initial version
    - October 2021 Taylor Bell
        Updated to allow for inputs from S2
    - July 2022 Caroline Piaulet
        Now computing the y pos and width for each integration 
        + stored in Spec and add diagnostics plots
    '''

    # Load Eureka! control file and store values in Event object
    ecffile = 'S3_' + eventlabel + '.ecf'
    meta = readECF.MetaClass(ecf_path, ecffile)
    meta.eventlabel = eventlabel
    meta.datetime = time_pkg.strftime('%Y-%m-%d')

    if s2_meta is None:
        # Locate the old MetaClass savefile, and load new ECF into
        # that old MetaClass
        s2_meta, meta.inputdir, meta.inputdir_raw = \
            me.findevent(meta, 'S2', allowFail=True)
    else:
        # Running these stages sequentially, so can safely assume
        # the path hasn't changed
        meta.inputdir = s2_meta.outputdir
        meta.inputdir_raw = meta.inputdir[len(meta.topdir):]

    if s2_meta is None:
        # Attempt to find subdirectory containing S2 FITS files
        meta = util.find_fits(meta)
    else:
        meta = me.mergeevents(meta, s2_meta)

    # check for range of spectral apertures
    if isinstance(meta.spec_hw, list):
        meta.spec_hw_range = range(meta.spec_hw[0],
                                   meta.spec_hw[1]+meta.spec_hw[2],
                                   meta.spec_hw[2])
    else:
        meta.spec_hw_range = [meta.spec_hw]

    # check for range of background apertures
    if isinstance(meta.bg_hw, list):
        meta.bg_hw_range = range(meta.bg_hw[0],
                                 meta.bg_hw[1]+meta.bg_hw[2],
                                 meta.bg_hw[2])
    else:
        meta.bg_hw_range = [meta.bg_hw]

    # create directories to store data
    # run_s3 used to make sure we're always looking at the right run for
    # each aperture/annulus pair
    meta.run_s3 = None
    for spec_hw_val in meta.spec_hw_range:

        for bg_hw_val in meta.bg_hw_range:

            meta.eventlabel = eventlabel

            meta.run_s3 = util.makedirectory(meta, 'S3', meta.run_s3,
                                             ap=spec_hw_val, bg=bg_hw_val)

    # begin process
    for spec_hw_val in meta.spec_hw_range:
        for bg_hw_val in meta.bg_hw_range:

            t0 = time_pkg.time()

            meta.spec_hw = spec_hw_val
            meta.bg_hw = bg_hw_val

            meta.outputdir = util.pathdirectory(meta, 'S3', meta.run_s3,
                                                ap=spec_hw_val, bg=bg_hw_val)

            event_ap_bg = (meta.eventlabel+"_ap"+str(spec_hw_val)+'_bg' +
                           str(bg_hw_val))

            # Open new log file
            meta.s3_logname = meta.outputdir + 'S3_' + event_ap_bg + ".log"
            if s2_meta is not None:
                log = logedit.Logedit(meta.s3_logname, read=s2_meta.s2_logname)
            else:
                log = logedit.Logedit(meta.s3_logname)
            log.writelog("\nStarting Stage 3 Reduction\n")
            log.writelog(f"Input directory: {meta.inputdir}")
            log.writelog(f"Output directory: {meta.outputdir}")
            log.writelog(f"Using ap={spec_hw_val}, bg={bg_hw_val}")

            # Copy ecf
            log.writelog('Copying S3 control file', mute=(not meta.verbose))
            meta.copy_ecf()

            # Create list of file segments
            meta = util.readfiles(meta)
            meta.num_data_files = len(meta.segment_list)
            if meta.num_data_files == 0:
                log.writelog(f'Unable to find any "{meta.suffix}.fits" files '
                             f'in the inputdir: \n"{meta.inputdir}"!',
                             mute=True)
                raise AssertionError(f'Unable to find any "{meta.suffix}.fits"'
                                     f' files in the inputdir: \n'
                                     f'"{meta.inputdir}"!')
            else:
                log.writelog(f'\nFound {meta.num_data_files} data file(s) '
                             f'ending in {meta.suffix}.fits',
                             mute=(not meta.verbose))

            # Load instrument module
            if meta.inst == 'miri':
                from . import miri as inst
            elif meta.inst == 'nircam':
                from . import nircam as inst
            elif meta.inst == 'nirspec':
                from . import nirspec as inst
                log.writelog('WARNING: Are you using real JWST data? If so, '
                             'you should edit the flag_bg() function in '
                             'nirspec.py and look at Issue #193 on Github!')
            elif meta.inst == 'niriss':
                raise ValueError('NIRISS observations are currently '
                                 'unsupported!')
            elif meta.inst == 'wfc3':
                from . import wfc3 as inst
                meta, log = inst.preparation_step(meta, log)
            else:
                raise ValueError('Unknown instrument {}'.format(meta.inst))

            # Loop over each segment
            # Only reduce the last segment/file if testing_S3 is set to
            # True in ecf
            if meta.testing_S3:
                istart = meta.num_data_files - 1
            else:
                istart = 0

            # Group files into batches
            if not hasattr(meta, 'max_memory'):
                meta.max_memory = 0.5
            if not hasattr(meta, 'nfiles'):
                meta.nfiles = 1
            system_RAM = psutil.virtual_memory().total
            filesize = os.path.getsize(meta.segment_list[istart])
            maxfiles = max([1, int(system_RAM*meta.max_memory/filesize)])
            meta.files_per_batch = min([maxfiles, meta.nfiles])
            meta.nbatch = int(np.ceil((meta.num_data_files-istart) /
                                      meta.files_per_batch))

            datasets = []
            for m in range(meta.nbatch):
                first_file = m*meta.files_per_batch
                last_file = min([meta.num_data_files,
                                 (m+1)*meta.files_per_batch])
                nfiles = last_file-first_file
                               
                # Report progress
                if meta.files_per_batch > 1:
                    message = (f'Starting batch {m + 1} of {meta.nbatch} '
                               f'with {nfiles} files')
                else:
                    message = f'Starting file {m + 1} of {meta.num_data_files}'
                if meta.verbose:
                    log.writelog(message)
                else:
                    log.writelog(message, end='\r')

                # Read in data frame and header
                batch = []
                for i in range(first_file, last_file):
                    # Keep track if this is the first file - otherwise
                    # MIRI will keep swapping x and y windows
                    meta.firstFile = m == 0 and i == 0
                    meta.firstInBatch = i == 0
                    # Initialize a new data object
                    data = xrio.makeDataset()
                    data, meta, log = inst.read(meta.segment_list[i], data, 
                                                meta, log)
                    batch.append(data)

                # Combine individual datasets
                if meta.files_per_batch > 1:
                    log.writelog('  Concatenating files...',
                                 mute=(not meta.verbose))
                data = xrio.concat(batch)
                data.attrs['intstart'] = batch[0].attrs['intstart']
                data.attrs['intend'] = batch[-1].attrs['intend']
<<<<<<< HEAD
=======

                # Create dataset to store y position and width
                if meta.record_ypos:
                    src_ypos_exact = np.zeros_like(data["time"])
                    src_ypos_width = np.zeros_like(data["time"])
>>>>>>> e1c3413d

                # Get number of integrations and frame dimensions
                meta.n_int, meta.ny, meta.nx = data.flux.shape
                if meta.testing_S3:
                    # Only process the last 5 integrations when testing
                    meta.int_start = np.max((0, meta.n_int-5))
                else:
                    meta.int_start = 0

                # Trim data to subarray region of interest
                # Dataset object no longer contains untrimmed data
                data, meta = util.trim(data, meta)

                # Locate source postion
                log.writelog('  Locating source position...',
                             mute=(not meta.verbose))
                meta.src_ypos, _, _ = source_pos.source_pos(data, meta, m)
                log.writelog(f'    Source position on detector is row '
                             f'{meta.src_ypos}.', mute=(not meta.verbose))

                # Compute 1D wavelength solution
                if 'wave_2d' in data:
                    data['wave_1d'] = (['x'],
                                       data.wave_2d[meta.src_ypos].values)
                    data['wave_1d'].attrs['wave_units'] = \
                        data.wave_2d.attrs['wave_units']

                # Convert flux units to electrons
                # (eg. MJy/sr -> DN -> Electrons)
                data, meta = b2f.convert_to_e(data, meta, log)

                # Compute median frame
                data['medflux'] = (['y', 'x'], np.median(data.flux.values,
                                                         axis=0))
                data['medflux'].attrs['flux_units'] = \
                    data.flux.attrs['flux_units']

                # correct G395H curvature
                if meta.inst == 'nirspec' and data.mhdr['GRATING'] == 'G395H':
                    if meta.curvature == 'correct':
                        log.writelog('  Correcting for G395H curvature...',
                                     mute=(not meta.verbose))
                        data, meta = inst.straighten_trace(data, meta, log)

                # Create bad pixel mask (1 = good, 0 = bad)
                # FINDME: Will want to use DQ array in the future
                # to flag certain pixels
                data['mask'] = (['time', 'y', 'x'],
                                np.ones(data.flux.shape, dtype=bool))

                # Check if arrays have NaNs
                log.writelog('  Masking NaNs in data arrays...',
                             mute=(not meta.verbose))
                data['mask'] = util.check_nans(data['flux'], data['mask'],
                                               log, name='FLUX')
                data['mask'] = util.check_nans(data['err'], data['mask'],
                                               log, name='ERR')
                data['mask'] = util.check_nans(data['v0'], data['mask'],
                                               log, name='V0')

                # Manually mask regions [colstart, colend, rowstart, rowend]
                if hasattr(meta, 'manmask'):
                    util.manmask(data, meta, log)

                # Perform outlier rejection of sky background along time axis
                data = inst.flag_bg(data, meta, log)

                # Do the background subtraction
                data = bg.BGsubtraction(data, meta, log, meta.isplots_S3)

                # Make image+background plots
                if meta.isplots_S3 >= 3:
                    plots_s3.image_and_background(data, meta, log, m)

                # Calulate and correct for 2D drift
                if hasattr(inst, 'correct_drift2D'):
                    data, meta, log = inst.correct_drift2D(data, meta, log, m)

                # Select only aperture region
                apdata, aperr, apmask, apbg, apv0 = inst.cut_aperture(data,
                                                                      meta,
                                                                      log)

                # Extract standard spectrum and its variance
                data = optspex.standard_spectrum(data, apdata, aperr)

                # Extract optimal spectrum with uncertainties
                log.writelog("  Performing optimal spectral extraction...",
                             mute=(not meta.verbose))
                data['optspec'] = (['time', 'x'], np.zeros(data.stdspec.shape))
                data['opterr'] = (['time', 'x'], np.zeros(data.stdspec.shape))
                data['optspec'].attrs['flux_units'] = \
                    data.flux.attrs['flux_units']
                data['optspec'].attrs['time_units'] = \
                    data.flux.attrs['time_units']
                data['opterr'].attrs['flux_units'] = \
                    data.flux.attrs['flux_units']
                data['opterr'].attrs['time_units'] = \
                    data.flux.attrs['time_units']

                # Compute median frame
                medapdata = np.median(apdata, axis=0)
                # Already converted DN to electrons, so gain = 1 for optspex
                gain = 1
                iterfn = range(meta.int_start, meta.n_int)
                if meta.verbose:
                    iterfn = tqdm(iterfn)
                for n in iterfn:
                    # when loop over ints, get exact y pos and width
                    if meta.record_ypos:
                        src_pos_results = source_pos.source_pos(data, meta,
                                                                m, n)
                        _, ypos_exact, ypos_width = src_pos_results
                        src_ypos_exact[n] = ypos_exact
                        src_ypos_width[n] = ypos_width

                    data['optspec'][n], data['opterr'][n], mask = \
                        optspex.optimize(meta, apdata[n], apmask[n], apbg[n],
                                         data.stdspec[n].values, gain, apv0[n],
                                         p5thresh=meta.p5thresh,
                                         p7thresh=meta.p7thresh,
                                         fittype=meta.fittype,
                                         window_len=meta.window_len,
                                         deg=meta.prof_deg, n=n, m=m,
                                         meddata=medapdata)

                # Mask out NaNs and Infs
                optspec_ma = np.ma.masked_invalid(data.optspec.values)
                opterr_ma = np.ma.masked_invalid(data.opterr.values)
                optmask = np.logical_or(np.ma.getmaskarray(optspec_ma),
                                        np.ma.getmaskarray(opterr_ma))
                data['optmask'] = (['time', 'x'], optmask)
<<<<<<< HEAD
=======

                if meta.record_ypos:
                    data['driftypos'] = (['time'], src_ypos_exact)
                    data['driftywidth'] = (['time'], src_ypos_width)
>>>>>>> e1c3413d

                # Plot results
                if meta.isplots_S3 >= 3:
                    log.writelog('  Creating figures for optimal spectral '
                                 'extraction', mute=(not meta.verbose))
                    iterfn = range(meta.int_start, meta.n_int)
                    if meta.verbose:
                        iterfn = tqdm(iterfn)
                    for n in iterfn:
                        # make optimal spectrum plot
                        plots_s3.optimal_spectrum(data, meta, n, m)
                    if meta.record_ypos:
                        # make y position and width plots
                        plots_s3.driftypos(data, meta)
                        plots_s3.driftywidth(data, meta)

                if meta.save_output:
                    # Save flux data from current segment
                    filename_xr = (meta.outputdir+'S3_'+event_ap_bg +
                                   "_FluxData_seg"+str(m).zfill(4)+".h5")
                    success = xrio.writeXR(filename_xr, data, verbose=False,
                                           append=False)
                    if success == 0:
                        del(data.attrs['filename'])
                        del(data.attrs['mhdr'])
                        del(data.attrs['shdr'])
                        success = xrio.writeXR(filename_xr, data,
                                               verbose=meta.verbose,
                                               append=False)

                # Remove large 3D arrays from Dataset
                del(data['flux'], data['err'], data['dq'], data['v0'],
                    data['bg'], data['mask'], data['wave_2d'],
                    data.attrs['intstart'], data.attrs['intend'])
                if meta.inst == 'wfc3':
                    del(data['flatmask'], data['variance'])

                # Append results for future concatenation
                datasets.append(data)

            # Concatenate results along time axis (default)
            spec = xrio.concat(datasets)

            # Plot fitted 2D drift
            # Note: This needs to happen before calling conclusion_step()
            if meta.isplots_S3 >= 1 and meta.inst == 'wfc3':
                plots_s3.drift_2D(spec, meta)

            if meta.inst == 'wfc3':
                # WFC3 needs a conclusion step to convert lists into
                # arrays before saving
                spec, meta, log = inst.conclusion_step(spec, meta, log)

            # Save Dataset object containing time-series of 1D spectra
            meta.filename_S3_SpecData = (meta.outputdir+'S3_'+event_ap_bg +
                                         "_SpecData.h5")
            success = xrio.writeXR(meta.filename_S3_SpecData, spec,
                                   verbose=True)

            # Compute MAD value
            meta.mad_s3 = util.get_mad(meta, log, spec.wave_1d, spec.optspec,
                                       optmask=spec.optmask)
            log.writelog(f"Stage 3 MAD = {int(np.round(meta.mad_s3))} ppm")

            if meta.isplots_S3 >= 1:
                log.writelog('Generating figure')
                # 2D light curve without drift correction
                plots_s3.lc_nodriftcorr(meta, spec.wave_1d, spec.optspec,
                                        optmask=spec.optmask)

            # Save results
            if meta.save_output:
                log.writelog('Saving Metadata')
                fname = meta.outputdir + 'S3_' + event_ap_bg + "_Meta_Save"
                me.saveevent(meta, fname, save=[])

            # Calculate total time
            total = (time_pkg.time() - t0) / 60.
            log.writelog('\nTotal time (min): ' + str(np.round(total, 2)))

            log.closelog()

    return spec, meta<|MERGE_RESOLUTION|>--- conflicted
+++ resolved
@@ -244,14 +244,11 @@
                 data = xrio.concat(batch)
                 data.attrs['intstart'] = batch[0].attrs['intstart']
                 data.attrs['intend'] = batch[-1].attrs['intend']
-<<<<<<< HEAD
-=======
 
                 # Create dataset to store y position and width
                 if meta.record_ypos:
                     src_ypos_exact = np.zeros_like(data["time"])
                     src_ypos_width = np.zeros_like(data["time"])
->>>>>>> e1c3413d
 
                 # Get number of integrations and frame dimensions
                 meta.n_int, meta.ny, meta.nx = data.flux.shape
@@ -384,13 +381,10 @@
                 optmask = np.logical_or(np.ma.getmaskarray(optspec_ma),
                                         np.ma.getmaskarray(opterr_ma))
                 data['optmask'] = (['time', 'x'], optmask)
-<<<<<<< HEAD
-=======
 
                 if meta.record_ypos:
                     data['driftypos'] = (['time'], src_ypos_exact)
                     data['driftywidth'] = (['time'], src_ypos_width)
->>>>>>> e1c3413d
 
                 # Plot results
                 if meta.isplots_S3 >= 3:
