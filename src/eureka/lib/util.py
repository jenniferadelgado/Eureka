--- conflicted
+++ resolved
@@ -269,11 +269,7 @@
     return meta
 
 
-<<<<<<< HEAD
-def normalize_spectrum(meta, optspec, opterr=None):
-=======
 def normalize_spectrum(meta, optspec, opterr=None, optmask=None):
->>>>>>> 354c50bf
     """Normalize a spectrum by its temporal mean.
 
     Parameters
@@ -284,12 +280,9 @@
         The spectrum to normalize.
     opterr : ndarray, optional
         The noise array to normalize using optspec, by default None.
-<<<<<<< HEAD
-=======
     optmask : ndarray (1D), optional
         A mask array to use if optspec is not a masked array. Defaults to None
         in which case only the invalid values of optspec will be masked.
->>>>>>> 354c50bf
 
     Returns
     -------
@@ -299,16 +292,11 @@
         The normalized error. Only returned if opterr is not none.
     """
     normspec = np.ma.masked_invalid(np.ma.copy(optspec))
-<<<<<<< HEAD
-    if opterr is not None:
-        normerr = np.ma.masked_invalid(np.ma.copy(opterr))
-=======
     normspec = np.ma.masked_where(optmask, normspec)
 
     if opterr is not None:
         normerr = np.ma.masked_invalid(np.ma.copy(opterr))
         normerr = np.ma.masked_where(np.ma.getmaskarray(normspec), normerr)
->>>>>>> 354c50bf
 
     # Normalize the spectrum
     if meta.inst == 'wfc3':
@@ -334,12 +322,8 @@
         return normspec
 
 
-<<<<<<< HEAD
-def get_mad(meta, log, wave_1d, optspec, wave_min=None, wave_max=None):
-=======
 def get_mad(meta, log, wave_1d, optspec, optmask=None,
             wave_min=None, wave_max=None):
->>>>>>> 354c50bf
     """Computes variation on median absolute deviation (MAD) using ediff1d
     for 2D data.
 
@@ -370,11 +354,8 @@
         Single MAD value in ppm
     """
     optspec = np.ma.masked_invalid(optspec)
-<<<<<<< HEAD
-=======
     optspec = np.ma.masked_where(optmask, optspec)
 
->>>>>>> 354c50bf
     if wave_min is not None:
         iwmin = np.argmin(np.abs(wave_1d-wave_min))
     else:
@@ -448,7 +429,6 @@
     fname = os.path.join(meta.topdir,
                          os.sep.join(meta.time_file.split(os.sep)))
     if meta.firstFile:
-<<<<<<< HEAD
         log.writelog('  Note: Using the time stamps from:\n    '+fname)
     time = np.loadtxt(fname).flatten()[data.attrs['intstart']:
                                        data.attrs['intend']]
@@ -479,36 +459,4 @@
         colstart, colend, rowstart, rowend = meta.manmask[i]
         data['mask'][rowstart:rowend, colstart:colend] = 0
 
-=======
-        print('  Note: Using the time stamps from:\n  '+fname)
-    time = np.loadtxt(fname).flatten()[data.attrs['intstart']-1:
-                                       data.attrs['intend']-1]
-
-    return time
-
-
-def manmask(data, meta, log):
-    '''Manually mask input bad pixels.
-
-    Parameters
-    ----------
-    data : Xarray Dataset
-        The Dataset object.
-    meta : eureka.lib.readECF.MetaClass
-        The metadata object.
-    log : logedit.Logedit
-        The current log.
-
-    Returns
-    -------
-    data : Xarray Dataset
-        The updated Dataset object with requested pixels masked.
-    '''
-    log.writelog("  Masking manually identified bad pixels",
-                 mute=(not meta.verbose))
-    for i in range(len(meta.manmask)):
-        colstart, colend, rowstart, rowend = meta.manmask[i]
-        data['mask'][rowstart:rowend, colstart:colend] = 0
-
->>>>>>> 354c50bf
     return data