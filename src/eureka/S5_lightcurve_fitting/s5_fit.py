import numpy as np
import os
import time as time_pkg
import astraeus.xarrayIO as xrio
from ..lib import manageevent as me
from ..lib import readECF
from ..lib import util, logedit
from ..lib.readEPF import Parameters
from . import lightcurve
from . import models as m


def fitlc(eventlabel, ecf_path=None, s4_meta=None, input_meta=None):
    '''Fits 1D spectra with various models and fitters.

    Parameters
    ----------
    eventlabel : str
        The unique identifier for these data.
    ecf_path : str; optional
        The absolute or relative path to where ecfs are stored.
        Defaults to None which resolves to './'.
    s4_meta : eureka.lib.readECF.MetaClass; optional
        The metadata object from Eureka!'s S4 step (if running S4 and S5
        sequentially). Defaults to None.
    input_meta : eureka.lib.readECF.MetaClass; optional
        An optional input metadata object, so you can manually edit the meta
        object without having to edit the ECF file.

    Returns
    -------
    meta : eureka.lib.readECF.MetaClass
        The metadata object with attributes added by S5.

    Notes
    -----
    History:

    - November 12-December 15, 2021 Megan Mansfield
        Original version
    - December 17-20, 2021 Megan Mansfield
        Connecting S5 to S4 outputs
    - December 17-20, 2021 Taylor Bell
        Increasing connectedness of S5 and S4
    - January 7-22, 2022 Megan Mansfield
        Adding ability to do a single shared fit across all channels
    - January - February, 2022 Eva-Maria Ahrer
        Adding GP functionality
    - April 2022 Kevin Stevenson
        Enabled Astraeus
    '''
    print("\nStarting Stage 5: Light Curve Fitting\n")
    
    if input_meta is None:
        # Load Eureka! control file and store values in Event object
        ecffile = 'S5_' + eventlabel + '.ecf'
        meta = readECF.MetaClass(ecf_path, ecffile)
    else:
        meta = input_meta

    meta.eventlabel = eventlabel
    meta.datetime = time_pkg.strftime('%Y-%m-%d')

    if s4_meta is None:
        # Locate the old MetaClass savefile, and load new ECF into
        # that old MetaClass
        s4_meta, meta.inputdir, meta.inputdir_raw = \
            me.findevent(meta, 'S4', allowFail=False)
    else:
        # Running these stages sequentially, so can safely assume
        # the path hasn't changed
        meta.inputdir = s4_meta.outputdir
        meta.inputdir_raw = meta.inputdir[len(meta.topdir):]

    meta = me.mergeevents(meta, s4_meta)

    if not meta.allapers:
        # The user indicated in the ecf that they only want to consider one
        # aperture in which case the code will consider only the one which
        # made s4_meta. Alternatively, if S4 was run without allapers, S5
        # will already only consider that one
        meta.spec_hw_range = [meta.spec_hw, ]
        meta.bg_hw_range = [meta.bg_hw, ]

    if meta.testing_S5:
        # Only fit a single channel while testing unless doing a shared fit,
        # then do two
        chanrng = 1
    else:
        chanrng = meta.nspecchan

    # Create directories for Stage 5 outputs
    meta.run_s5 = None
    for spec_hw_val in meta.spec_hw_range:
        for bg_hw_val in meta.bg_hw_range:
            meta.run_s5 = util.makedirectory(meta, 'S5', meta.run_s5,
                                             ap=spec_hw_val, bg=bg_hw_val)

    for spec_hw_val in meta.spec_hw_range:
        for bg_hw_val in meta.bg_hw_range:

            t0 = time_pkg.time()

            meta.spec_hw = spec_hw_val
            meta.bg_hw = bg_hw_val

            # Load in the S4 metadata used for this particular aperture pair
            meta = load_specific_s4_meta_info(meta)

            # Get the directory for Stage 5 processing outputs
            meta.outputdir = util.pathdirectory(meta, 'S5', meta.run_s5,
                                                ap=spec_hw_val, bg=bg_hw_val)

            # Copy existing S4 log file and resume log
            meta.s5_logname = meta.outputdir + 'S5_' + meta.eventlabel + ".log"
            log = logedit.Logedit(meta.s5_logname, read=meta.s4_logname)
            log.writelog(f"Input directory: {meta.inputdir}")
            log.writelog(f"Output directory: {meta.outputdir}")

            # Copy ECF
            log.writelog('Copying S5 control file', mute=(not meta.verbose))
            meta.copy_ecf()

            specData_savefile = (
                meta.inputdir + 
                meta.filename_S4_LCData.split(os.path.sep)[-1])
            log.writelog(f"Loading S4 save file:\n{specData_savefile}",
                         mute=(not meta.verbose))
            lc = xrio.readXR(specData_savefile)

            # Set the intial fitting parameters
            params = Parameters(meta.folder, meta.fit_par)
            # Copy EPF
            log.writelog('Copying S5 parameter control file',
                         mute=(not meta.verbose))
            params.write(meta.outputdir)
            meta.sharedp = False
            meta.whitep = False
            for arg, val in params.dict.items():
                if 'shared' in val:
                    meta.sharedp = True
                if 'white_free' in val or 'white_fixed' in val:
                    meta.whitep = True

            if meta.sharedp and meta.testing_S5:
                chanrng = min([2, meta.nspecchan])

            if hasattr(meta, 'manual_clip') and meta.manual_clip is not None:
                # Remove requested data points
                meta, lc, log = util.manual_clip(lc, meta, log)

            # Subtract off the user provided time value to avoid floating
            # point precision problems when fitting for values like t0
            offset = params.time_offset.value
            time = lc.time.values - offset
            if offset != 0:
                time_units = lc.data.attrs['time_units']+f' - {offset}'
            else:
                time_units = lc.data.attrs['time_units']
            meta.time = lc.time.values

<<<<<<< HEAD
            # Load limb-darkening coefficients if used from Stage 4
            if meta.use_generate_ld:
                ld_str = meta.use_generate_ld
                if not hasattr(lc, ld_str + '_lin'):
                    raise Exception("Exotic-ld coefficients have not been " +
                                    "calculated in Stage 4")
                log.writelog("\nUsing generated limb-darkening coefficients " +
                             f"with {ld_str} \n")
                ld_coeffs = [lc[ld_str + '_lin'].values,
                             lc[ld_str + '_quad'].values,
                             lc[ld_str + '_nonlin_3para'].values,
                             lc[ld_str + '_nonlin_4para'].values]
            # Load limb-darkening coefficients from a custom file
            elif meta.fix_ld:
                ld_fix_file = str(meta.ld_file)
                try:
                    ld_coeffs = np.loadtxt(ld_fix_file)
                except FileNotFoundError:
                    raise Exception("The limb-darkening file " + ld_fix_file + 
                                    " could not be found.")
            else:
                ld_coeffs = None

            # make citations for current stage
            util.make_citations(meta, 5)

=======
>>>>>>> 4f785c19
            # If any of the parameters' ptypes are set to 'white_free', enforce
            # a Gaussian prior based on a white-light light curve fit. If any
            # are 'white_fixed' freeze them to the white-light curve best fit
            if meta.whitep:
                if meta.use_generate_ld:
                    # Load limb-darkening coefficients made in Stage 4
                    ld_str = meta.use_generate_ld
                    if not hasattr(lc, ld_str + '_lin'):
                        raise Exception("Exotic-ld coefficients have not "
                                        "been calculated in Stage 4")
                    log.writelog("\nUsing generated limb-darkening "
                                 f"coefficients with {ld_str} \n")
                    ld_coeffs = [lc[ld_str + '_lin_white'].values,
                                 lc[ld_str + '_quad_white'].values,
                                 lc[ld_str + '_nonlin_3para_white'].values,
                                 lc[ld_str + '_nonlin_4para_white'].values]
                elif meta.ld_file:
                    # Load limb-darkening coefficients from a custom file
                    ld_fix_file = str(meta.ld_file_white)
                    try:
                        ld_coeffs = np.loadtxt(ld_fix_file)
                    except FileNotFoundError:
                        raise Exception("The limb-darkening file "
                                        f"{ld_fix_file} could not be found.")
                else:
                    ld_coeffs = None

                # Make a long list of parameters for each channel
                longparamlist, paramtitles = make_longparamlist(meta, params,
                                                                1)

                log.writelog("\nStarting Fit of White-light Light Curve\n")

                # Get the flux and error measurements for
                # the current channel
                mask = lc.mask_white.values
                flux = np.ma.masked_where(mask, lc.flux_white.values)
                flux_err = np.ma.masked_where(mask, lc.err_white.values)

                # Normalize flux and uncertainties to avoid large
                # flux values
                flux, flux_err = util.normalize_spectrum(meta, flux, flux_err)

                meta, params = fit_channel(meta, lc, time, flux, 0, flux_err,
                                           eventlabel, params, log,
                                           longparamlist, time_units,
                                           paramtitles, 1, ld_coeffs, True)

                # Save results
                log.writelog('Saving results', mute=(not meta.verbose))
                me.saveevent(meta, meta.outputdir+'S5_'+meta.eventlabel +
                             "_white_Meta_Save", save=[])

            if meta.use_generate_ld:
                # Load limb-darkening coefficients made in Stage 4
                ld_str = meta.use_generate_ld
                if not hasattr(lc, ld_str + '_lin'):
                    raise Exception("Exotic-ld coefficients have not been " +
                                    "calculated in Stage 4")
                log.writelog("\nUsing generated limb-darkening coefficients " +
                             f"with {ld_str} \n")
                ld_coeffs = [lc[ld_str + '_lin'].values,
                             lc[ld_str + '_quad'].values,
                             lc[ld_str + '_nonlin_3para'].values,
                             lc[ld_str + '_nonlin_4para'].values]
            elif meta.ld_file:
                # Load limb-darkening coefficients from a custom file
                ld_fix_file = str(meta.ld_file)
                try:
                    ld_coeffs = np.loadtxt(ld_fix_file)
                except FileNotFoundError:
                    raise Exception("The limb-darkening file " + ld_fix_file + 
                                    " could not be found.")
            else:
                ld_coeffs = None

            # Make a long list of parameters for each channel
            longparamlist, paramtitles = make_longparamlist(meta, params,
                                                            chanrng)

            # Now fit the multi-wavelength light curves
            if meta.sharedp:
                log.writelog(f"\nStarting Shared Fit of {chanrng} Channels\n")

                flux = np.ma.masked_array([])
                flux_err = np.ma.masked_array([])
                for channel in range(chanrng):
                    mask = lc.mask.values[channel, :]
                    flux_temp = np.ma.masked_where(mask,
                                                   lc.data.values[channel, :])
                    err_temp = np.ma.masked_where(mask,
                                                  lc.err.values[channel, :])
                    flux_temp, err_temp = util.normalize_spectrum(meta,
                                                                  flux_temp,
                                                                  err_temp)
                    flux = np.ma.append(flux, flux_temp)
                    flux_err = np.ma.append(flux_err, err_temp)

                meta, params = fit_channel(meta, lc, time, flux, 0, flux_err,
                                           eventlabel, params, log,
                                           longparamlist, time_units,
                                           paramtitles, chanrng, ld_coeffs)

                # Save results
                log.writelog('Saving results')
                me.saveevent(meta, (meta.outputdir+'S5_'+meta.eventlabel +
                                    "_Meta_Save"), save=[])
            else:
                for channel in range(chanrng):
                    log.writelog(f"\nStarting Channel {channel+1} of "
                                 f"{chanrng}\n")

                    # Get the flux and error measurements for
                    # the current channel
                    mask = lc.mask.values[channel, :]
                    flux = np.ma.masked_where(mask,
                                              lc.data.values[channel, :])
                    flux_err = np.ma.masked_where(mask,
                                                  lc.err.values[channel, :])

                    # Normalize flux and uncertainties to avoid large
                    # flux values
                    flux, flux_err = util.normalize_spectrum(meta, flux,
                                                             flux_err)

                    meta, params = fit_channel(meta, lc, time, flux, channel,
                                               flux_err, eventlabel, params,
                                               log, longparamlist, time_units,
                                               paramtitles, chanrng, ld_coeffs)

                    # Save results
                    log.writelog('Saving results', mute=(not meta.verbose))
                    me.saveevent(meta, (meta.outputdir+'S5_'+meta.eventlabel +
                                        "_Meta_Save"), save=[])

            # Calculate total time
            total = (time_pkg.time() - t0) / 60.
            log.writelog('\nTotal time (min): ' + str(np.round(total, 2)))

            log.closelog()

    return meta


def fit_channel(meta, lc, time, flux, chan, flux_err, eventlabel, params,
                log, longparamlist, time_units, paramtitles, chanrng, ldcoeffs,
                white=False):
    """Run a fit for one channel or perform a shared fit.

    Parameters
    ----------
    meta : eureka.lib.readECF.MetaClass
        The metadata object.
    lc : Xarray Dataset
        The light curve object.
    time : ndarray
        The time array.
    flux : ndarray
        The flux array.
    chan : int
        The current channel number.
    flux_err : ndarray
        The uncertainty on each data point.
    eventlabel : str
        The unique identifier for this analysis.
    params : eureka.lib.readEPF.Parameters
        The Parameters object containing the fitted parameters
        and their priors.
    log : logedit.Logedit
        The current log in which to output messages from this current stage.
    longparamlist : list
        The long list of all parameters relevant to this fit.
    time_units : str
        The units of the time array.
    paramtitles : list
        The names of the fitted parameters.
    chanrng : int
        The number of fitted channels.
    ldcoeffs : list
        Limb-darkening coefficients if used from Stage 4, otherwise None.
    white : bool; optional
        Is this a white-light fit? Defaults to False.

    Returns
    -------
    meta : eureka.lib.readECF.MetaClass
        The updated metadata object.
    """
    # Load the relevant values into the LightCurve model object
    lc_model = lightcurve.LightCurve(time, flux, chan, chanrng, log,
                                     longparamlist, params,
                                     unc=flux_err, time_units=time_units,
                                     name=eventlabel, share=meta.sharedp,
                                     white=white)

    if hasattr(meta, 'testing_model') and meta.testing_model:
        # FINDME: Use this area to add systematics into the data
        # when testing new systematics models. In this case, I'm
        # introducing an exponential ramp to test m.ExpRampModel().
        log.writelog('***Adding exponential ramp systematic to light curve***')
        fakeramp = m.ExpRampModel(parameters=params, name='ramp', fmt='r--',
                                  log=log, time=time,
                                  longparamlist=lc_model.longparamlist,
                                  nchan=lc_model.nchannel_fitted,
                                  paramtitles=paramtitles)
        fakeramp.coeffs = (np.array([-1, 40, -3, 0, 0, 0]).reshape(1, -1)
                           * np.ones(lc_model.nchannel_fitted))
        flux *= fakeramp.eval(time=time)
        lc_model.flux = flux

    freenames = []
    for key in params.dict:
        if params.dict[key][1] in ['free', 'shared', 'white_free',
                                   'white_fixed']:
            freenames.append(key)
    freenames = np.array(freenames)

    # Make the astrophysical and detector models
    modellist = []
    if 'batman_tr' in meta.run_myfuncs:
        t_transit = m.BatmanTransitModel(parameters=params, name='transit',
                                         fmt='r--', log=log, time=time,
                                         time_units=time_units,
                                         freenames=freenames,
                                         longparamlist=lc_model.longparamlist,
                                         nchan=lc_model.nchannel_fitted,
                                         paramtitles=paramtitles,
                                         ld_from_S4=meta.use_generate_ld,
                                         ld_from_file=meta.ld_file,
                                         ld_coeffs=ldcoeffs)
        modellist.append(t_transit)
    if 'batman_ecl' in meta.run_myfuncs:
        t_eclipse = m.BatmanEclipseModel(parameters=params, name='eclipse',
                                         fmt='r--', log=log, time=time,
                                         time_units=time_units,
                                         freenames=freenames,
                                         longparamlist=lc_model.longparamlist,
                                         nchan=lc_model.nchannel_fitted,
                                         paramtitles=paramtitles)
        modellist.append(t_eclipse)
    if 'sinusoid_pc' in meta.run_myfuncs:
        model_names = np.array([model.name for model in modellist])
        t_model = None
        e_model = None
        # Nest any transit and/or eclipse models inside of the
        # phase curve model
        if 'transit' in model_names:
            t_model = modellist.pop(np.where(model_names == 'transit')[0][0])
            model_names = np.array([model.name for model in modellist])
        if 'eclipse' in model_names:
            e_model = modellist.pop(np.where(model_names == 'eclipse')[0][0])
            model_names = np.array([model.name for model in modellist])
        t_phase = \
            m.SinusoidPhaseCurveModel(parameters=params, name='phasecurve',
                                      fmt='r--', log=log, time=time,
                                      time_units=time_units,
                                      freenames=freenames,
                                      longparamlist=lc_model.longparamlist,
                                      nchan=lc_model.nchannel_fitted,
                                      paramtitles=paramtitles,
                                      transit_model=t_model,
                                      eclipse_model=e_model)
        modellist.append(t_phase)
    if 'polynomial' in meta.run_myfuncs:
        t_polynom = m.PolynomialModel(parameters=params, name='polynom',
                                      fmt='r--', log=log, time=time,
                                      time_units=time_units,
                                      freenames=freenames,
                                      longparamlist=lc_model.longparamlist,
                                      nchan=lc_model.nchannel_fitted,
                                      paramtitles=paramtitles)
        modellist.append(t_polynom)
    if 'step' in meta.run_myfuncs:
        t_step = m.StepModel(parameters=params, name='step', fmt='r--',
                             log=log, time=time, time_units=time_units,
                             freenames=freenames,
                             longparamlist=lc_model.longparamlist,
                             nchan=lc_model.nchannel_fitted,
                             paramtitles=paramtitles)
        modellist.append(t_step)
    if 'expramp' in meta.run_myfuncs:
        t_ramp = m.ExpRampModel(parameters=params, name='ramp', fmt='r--',
                                log=log, time=time, time_units=time_units,
                                freenames=freenames,
                                longparamlist=lc_model.longparamlist,
                                nchan=lc_model.nchannel_fitted,
                                paramtitles=paramtitles)
        modellist.append(t_ramp)
    if 'xpos' in meta.run_myfuncs:
        t_cent = m.CentroidModel(parameters=params, name='xpos', fmt='r--',
                                 log=log, time=time, time_units=time_units,
                                 freenames=freenames,
                                 longparamlist=lc_model.longparamlist,
                                 nchan=lc_model.nchannel_fitted,
                                 paramtitles=paramtitles,
                                 axis='xpos', centroid=lc.centroid_x)
        modellist.append(t_cent)
    if 'xwidth' in meta.run_myfuncs:
        t_cent = m.CentroidModel(parameters=params, name='xwidth', fmt='r--',
                                 log=log, time=time, time_units=time_units,
                                 freenames=freenames,
                                 longparamlist=lc_model.longparamlist,
                                 nchan=lc_model.nchannel_fitted,
                                 paramtitles=paramtitles,
                                 axis='xwidth', centroid=lc.centroid_sx)
        modellist.append(t_cent)
    if 'ypos' in meta.run_myfuncs:
        t_cent = m.CentroidModel(parameters=params, name='ypos', fmt='r--',
                                 log=log, time=time, time_units=time_units,
                                 freenames=freenames,
                                 longparamlist=lc_model.longparamlist,
                                 nchan=lc_model.nchannel_fitted,
                                 paramtitles=paramtitles,
                                 axis='ypos', centroid=lc.centroid_y)
        modellist.append(t_cent)
    if 'ywidth' in meta.run_myfuncs:
        t_cent = m.CentroidModel(parameters=params, name='ywidth', fmt='r--',
                                 log=log, time=time, time_units=time_units,
                                 freenames=freenames,
                                 longparamlist=lc_model.longparamlist,
                                 nchan=lc_model.nchannel_fitted,
                                 paramtitles=paramtitles,
                                 axis='ywidth', centroid=lc.centroid_sy)
        modellist.append(t_cent)
    if 'GP' in meta.run_myfuncs:
        t_GP = m.GPModel(meta.kernel_class, meta.kernel_inputs, lc_model,
                         parameters=params, name='GP', fmt='r--', log=log,
                         time=time, time_units=time_units,
                         gp_code=meta.GP_package,
                         freenames=freenames,
                         longparamlist=lc_model.longparamlist,
                         nchan=lc_model.nchannel_fitted,
                         paramtitles=paramtitles)
        modellist.append(t_GP)
    model = m.CompositeModel(modellist, nchan=lc_model.nchannel_fitted,
                             time=time)

    # Fit the models using one or more fitters
    log.writelog("=========================")
    if 'lsq' in meta.fit_method:
        log.writelog("Starting lsq fit.")
        model.fitter = 'lsq'
        lc_model.fit(model, meta, log, fitter='lsq')
        log.writelog("Completed lsq fit.")
        log.writelog("-------------------------")
    if 'emcee' in meta.fit_method:
        log.writelog("Starting emcee fit.")
        model.fitter = 'emcee'
        lc_model.fit(model, meta, log, fitter='emcee')
        log.writelog("Completed emcee fit.")
        log.writelog("-------------------------")
    if 'dynesty' in meta.fit_method:
        log.writelog("Starting dynesty fit.")
        model.fitter = 'dynesty'
        lc_model.fit(model, meta, log, fitter='dynesty')
        log.writelog("Completed dynesty fit.")
        log.writelog("-------------------------")
    if 'lmfit' in meta.fit_method:
        log.writelog("Starting lmfit fit.")
        model.fitter = 'lmfit'
        lc_model.fit(model, meta, log, fitter='lmfit')
        log.writelog("Completed lmfit fit.")
        log.writelog("-------------------------")
    log.writelog("=========================")

    # Plot the results from the fit(s)
    if meta.isplots_S5 >= 1:
        lc_model.plot(meta)

    if white:
        if 'dynesty' in meta.fit_method:
            # Update the params to the values and uncertainties from
            # this white-light light curve fit
            best_model = None
            for model in lc_model.results:
                if model.fitter == 'dynesty':
                    best_model = model
            if best_model is None:
                raise AssertionError('Unable to find the dynesty fitter '
                                     'results')
            for key in params.params:
                ptype = getattr(params, key).ptype
                if 'white' in ptype:
                    value = getattr(best_model.components[0].parameters,
                                    key).value
                    ptype = ptype[6:]  # Remove 'white_'
                    priorpar1 = value
                    priorpar2 = best_model.errs[key]
                    prior = 'N'
                    par = [value, ptype, priorpar1, priorpar2, prior]
                    setattr(params, key, par)
        elif 'emcee' in meta.fit_method:
            # Update the params to the values and uncertainties from
            # this white-light light curve fit
            best_model = None
            for model in lc_model.results:
                if model.fitter == 'emcee':
                    best_model = model
            if best_model is None:
                raise AssertionError('Unable to find the emcee fitter results')
            for key in params.params:
                ptype = getattr(params, key).ptype
                if 'white' in ptype:
                    value = getattr(best_model.components[0].parameters,
                                    key).value
                    ptype = ptype[6:]  # Remove 'white_'
                    priorpar1 = value
                    priorpar2 = best_model.errs[key]
                    prior = 'N'
                    par = [value, ptype, priorpar1, priorpar2, prior]
                    setattr(params, key, par)
        elif 'lsq' in meta.fit_method:
            best_model = None
            for model in lc_model.results:
                if model.fitter == 'lsq':
                    best_model = model
            if best_model is None:
                raise AssertionError('Unable to find the lsq fitter results')
            # Update the params to the values from this white-light light
            # curve fit
            for key in params.params:
                ptype = getattr(params, key).ptype
                if 'white' in ptype:
                    value = getattr(best_model.components[0].parameters,
                                    key).value
                    ptype = 'fixed'
                    priorpar1 = None
                    priorpar2 = None
                    prior = None
                    par = [value, ptype, priorpar1, priorpar2, prior]
                    setattr(params, key, par)

    return meta, params


def make_longparamlist(meta, params, chanrng):
    """Make a long list of all relevant parameters.

    Parameters
    ----------
    meta : eureka.lib.readECF.MetaClass
        The current metadata object.
    params : eureka.lib.readEPF.Parameters
        The Parameters object containing the fitted parameters
        and their priors.
    chanrng : int
        The number of fitted channels.

    Returns
    -------
    longparamlist : list
        The long list of all parameters relevant to this fit.
    paramtitles : list
        The names of the fitted parameters.
    """
    if meta.sharedp:
        nspecchan = chanrng
    else:
        nspecchan = 1

    longparamlist = [[] for i in range(nspecchan)]
    tlist = list(params.dict.keys())
    for param in tlist:
        if 'free' in params.dict[param]:
            longparamlist[0].append(param)
            for c in np.arange(nspecchan-1):
                title = param+'_'+str(c+1)
                params.__setattr__(title, params.dict[param])
                longparamlist[c+1].append(title)
        elif 'shared' in params.dict[param]:
            for c in np.arange(nspecchan):
                longparamlist[c].append(param)
        else:
            for c in np.arange(nspecchan):
                longparamlist[c].append(param)
    paramtitles = longparamlist[0]

    return longparamlist, paramtitles


def load_specific_s4_meta_info(meta):
    """Load the specific S4 MetaClass object used to make this aperture pair.

    Parameters
    ----------
    meta : eureka.lib.readECF.MetaClass
        The current metadata object.

    Returns
    -------
    eureka.lib.readECF.MetaClass
        The current metadata object with values from the old MetaClass.
    """
    inputdir = os.sep.join(meta.inputdir.split(os.sep)[:-2]) + os.sep
    # Get directory containing S4 outputs for this aperture pair
    inputdir += f'ap{meta.spec_hw}_bg{meta.bg_hw}'+os.sep
    # Locate the old MetaClass savefile, and load new ECF into
    # that old MetaClass
    meta.inputdir = inputdir
    s4_meta, meta.inputdir, meta.inputdir_raw = \
        me.findevent(meta, 'S4', allowFail=False)
    # Merge S5 meta into old S4 meta
    meta = me.mergeevents(meta, s4_meta)

    return meta<|MERGE_RESOLUTION|>--- conflicted
+++ resolved
@@ -159,35 +159,9 @@
                 time_units = lc.data.attrs['time_units']
             meta.time = lc.time.values
 
-<<<<<<< HEAD
-            # Load limb-darkening coefficients if used from Stage 4
-            if meta.use_generate_ld:
-                ld_str = meta.use_generate_ld
-                if not hasattr(lc, ld_str + '_lin'):
-                    raise Exception("Exotic-ld coefficients have not been " +
-                                    "calculated in Stage 4")
-                log.writelog("\nUsing generated limb-darkening coefficients " +
-                             f"with {ld_str} \n")
-                ld_coeffs = [lc[ld_str + '_lin'].values,
-                             lc[ld_str + '_quad'].values,
-                             lc[ld_str + '_nonlin_3para'].values,
-                             lc[ld_str + '_nonlin_4para'].values]
-            # Load limb-darkening coefficients from a custom file
-            elif meta.fix_ld:
-                ld_fix_file = str(meta.ld_file)
-                try:
-                    ld_coeffs = np.loadtxt(ld_fix_file)
-                except FileNotFoundError:
-                    raise Exception("The limb-darkening file " + ld_fix_file + 
-                                    " could not be found.")
-            else:
-                ld_coeffs = None
-
             # make citations for current stage
             util.make_citations(meta, 5)
 
-=======
->>>>>>> 4f785c19
             # If any of the parameters' ptypes are set to 'white_free', enforce
             # a Gaussian prior based on a white-light light curve fit. If any
             # are 'white_fixed' freeze them to the white-light curve best fit
