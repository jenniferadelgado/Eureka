--- conflicted
+++ resolved
@@ -1,13 +1,8 @@
 # Eureka! Control File for Stage 4: Generate Lightcurves
 
 # Number of spectroscopic channels spread evenly over given wavelength range
-<<<<<<< HEAD
 nspecchan   1           # Number of spectroscopic channels spread evenly over given wavelength range. Set to None to leave the spectrum unbinned.
 compute_white False     # Also compute the white-light lightcurve 
-=======
-nspecchan   1           # Number of spectroscopic channels
-compute_white False     # Also compute the white-light lightcurve
->>>>>>> 7667a5f9
 wave_min    2.5         # Minimum wavelength. Set to None to use the shortest extracted wavelength from Stage 3.
 wave_max    4.0         # Maximum wavelength. Set to None to use the longest extracted wavelength from Stage 3.
 allapers	True		# Run S4 on all of the apertures considered in S3? Otherwise will use newest output in the inputdir
@@ -32,11 +27,7 @@
 maxiters		5		# The number of iterations of sigma clipping that should be performed.
 fill_value		mask	# Either the string 'mask' to mask the outlier values (recommended), 'boxcar' to replace data with the mean from the box-car filter, or a constant float-type fill value.
 
-<<<<<<< HEAD
-#  parameters needed to compute exotic-ld
-=======
 # Limb-darkening parameters needed to compute exotic-ld
->>>>>>> 7667a5f9
 compute_ld      False
 inst_filter     F322W2  # filter of JWST/HST instrument, supported list see https://exotic-ld.readthedocs.io/en/latest/views/supported_instruments.html 
 metallicity     0.1     # metallicity of the star 
