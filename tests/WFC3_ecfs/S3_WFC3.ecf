--- conflicted
+++ resolved
@@ -3,11 +3,7 @@
 # Stage 3 Documentation: https://eurekadocs.readthedocs.io/en/latest/ecf.html#stage-3
 
 ncpu            1           # Number of CPUs
-<<<<<<< HEAD
-nfiles          1           # The number of data files to analyze simultaneously
-=======
 nfiles          1           # The max number of data files to analyze simultaneously
->>>>>>> 354c50bf
 max_memory      0.5         # The maximum fraction of memory you want utilized by read-in frames (this will reduce nfiles if need be)
 suffix          ima         # Data file suffix
 
@@ -33,14 +29,6 @@
 # Sigma theshold for bad pixel identification in the differential non-destructive reads (NDRs)
 diffthresh      10
 
-<<<<<<< HEAD
-# Subarray region of interest
-ywindow         [80,250]    # Vertical axis as seen in DS9
-xwindow         [80,250]    # Horizontal axis as seen in DS9
-src_pos_type    hst         # Determine source position when not given in header (Options: gaussian, weighted, max, or hst)
-
-=======
->>>>>>> 354c50bf
 # Background parameters
 bg_hw           5           # Half-width of exclusion region for BG subtraction (relative to source position)
 bg_thresh       [5,5]       # Double-iteration X-sigma threshold for outlier rejection along time axis
@@ -58,12 +46,6 @@
 # 2D drift correction parameters
 iref            [0, ]       # The file indices to use as reference frames for each scan direction
 
-<<<<<<< HEAD
-# Binning
-sum_reads       True        # Sum together all of the reads from one scan?
-
-=======
->>>>>>> 354c50bf
 # Diagnostics
 isplots_S3      3           # Generate few (1), some (3), or many (5) figures (Options: 1 - 5)
 testing_S3      False       # Boolean, set True to only use last file and generate select figures
