# Last Updated: 2022-04-05

import numpy as np
import sys, os
from importlib import reload

sys.path.insert(0, '../')
from eureka.lib.readECF import MetaClass
from eureka.lib.util import pathdirectory
import eureka.lib.plots
try:
    from eureka.S2_calibrations import s2_calibrate as s2
except ModuleNotFoundError as e:
    pass
from eureka.S3_data_reduction import s3_reduce as s3
from eureka.S4_generate_lightcurves import s4_genLC as s4
from eureka.S5_lightcurve_fitting import s5_fit as s5

def test_NIRSpec(capsys):
    # Set up some parameters to make plots look nicer. You can set usetex=True if you have LaTeX installed
    eureka.lib.plots.set_rc(style='eureka', usetex=False, filetype='.pdf')

    s2_installed = 'eureka.S2_calibrations.s2_calibrate' in sys.modules
    if not s2_installed:
        with capsys.disabled():
            print("\n\nIMPORTANT: Make sure that any changes to the ecf files are "+
                "included in demo ecf files and documentation (docs/source/ecf.rst)")
            print('\nSkipping NIRSpec Stage 2 tests as could not import eureka.S2_calibrations.s2_calibrate')
            print("\nNIRSpec S3-5 test: ", end='', flush=True)
    else:
        with capsys.disabled():
            # is able to display any message without failing a test
            # useful to leave messages for future users who run the tests
            print("\n\nIMPORTANT: Make sure that any changes to the ecf files are "+
                "included in demo ecf files and documentation (docs/source/ecf.rst)")
            print("\nNIRSpec S2-5 test: ", end='', flush=True)

    # explicitly define meta variables to be able to run pathdirectory fn locally
    meta = MetaClass()
    meta.eventlabel='NIRSpec'
    meta.topdir='../tests'
    ecf_path='./NIRSpec_ecfs/'

    if s2_installed:
        # Only run S2 stuff if jwst package has been installed
        reload(s2)
    reload(s3)
    reload(s4)
    reload(s5)
    if s2_installed:
        # Only run S2 stuff if jwst package has been installed
        s2_meta = s2.calibrateJWST(meta.eventlabel, ecf_path=ecf_path)
<<<<<<< HEAD
    s3_spec, s3_meta = s3.reduceJWST(meta.eventlabel, ecf_path=ecf_path)
    s4_spec, s4_lc, s4_meta = s4.lcJWST(meta.eventlabel, ecf_path=ecf_path, s3_meta=s3_meta)
    s5_meta = s5.fitJWST(meta.eventlabel, ecf_path=ecf_path, s4_meta=s4_meta)

=======
    s3_meta = s3.reduce(meta.eventlabel, ecf_path=ecf_path)
    s4_meta = s4.genlc(meta.eventlabel, ecf_path=ecf_path, s3_meta=s3_meta)
    s5_meta = s5.fitlc(meta.eventlabel, ecf_path=ecf_path, s4_meta=s4_meta)
    
>>>>>>> d4a8c476
    # run assertions for S2
    if s2_installed:
        # Only run S2 stuff if jwst package has been installed
        meta.outputdir_raw='/data/JWST-Sim/NIRSpec/Stage2/'
        name = pathdirectory(meta, 'S2', 1)
        assert os.path.exists(name)
        assert os.path.exists(name+'/figs')

    # run assertions for S3
    meta.outputdir_raw='/data/JWST-Sim/NIRSpec/Stage3/'
    name = pathdirectory(meta, 'S3', 1, ap=8, bg=10)
    assert os.path.exists(name)
    assert os.path.exists(name+'/figs')

    # run assertions for S4
    meta.outputdir_raw='data/JWST-Sim/NIRSpec/Stage4/'
    name = pathdirectory(meta, 'S4', 1, ap=8, bg=10)
    assert os.path.exists(name)
    assert os.path.exists(name+'/figs')

    # run assertions for S5
    meta.outputdir_raw='data/JWST-Sim/NIRSpec/Stage5/'
    name = pathdirectory(meta, 'S5', 1, ap=8, bg=10)
    assert os.path.exists(name)
    assert os.path.exists(name+'/figs')

    # remove temp files
    if s2_installed:
        # Only run S2 stuff if jwst package has been installed
        os.system("rm -r data/JWST-Sim/NIRSpec/Stage2/S2_*")
        pass
    os.system("rm -r data/JWST-Sim/NIRSpec/Stage3")
    os.system("rm -r data/JWST-Sim/NIRSpec/Stage4")
    os.system("rm -r data/JWST-Sim/NIRSpec/Stage5")<|MERGE_RESOLUTION|>--- conflicted
+++ resolved
@@ -50,17 +50,9 @@
     if s2_installed:
         # Only run S2 stuff if jwst package has been installed
         s2_meta = s2.calibrateJWST(meta.eventlabel, ecf_path=ecf_path)
-<<<<<<< HEAD
-    s3_spec, s3_meta = s3.reduceJWST(meta.eventlabel, ecf_path=ecf_path)
-    s4_spec, s4_lc, s4_meta = s4.lcJWST(meta.eventlabel, ecf_path=ecf_path, s3_meta=s3_meta)
-    s5_meta = s5.fitJWST(meta.eventlabel, ecf_path=ecf_path, s4_meta=s4_meta)
-
-=======
-    s3_meta = s3.reduce(meta.eventlabel, ecf_path=ecf_path)
-    s4_meta = s4.genlc(meta.eventlabel, ecf_path=ecf_path, s3_meta=s3_meta)
+    s3_spec, s3_meta = s3.reduce(meta.eventlabel, ecf_path=ecf_path)
+    s4_spec, s4_lc, s4_meta = s4.genlc(meta.eventlabel, ecf_path=ecf_path, s3_meta=s3_meta)
     s5_meta = s5.fitlc(meta.eventlabel, ecf_path=ecf_path, s4_meta=s4_meta)
-    
->>>>>>> d4a8c476
     # run assertions for S2
     if s2_installed:
         # Only run S2 stuff if jwst package has been installed
