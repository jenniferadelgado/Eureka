--- conflicted
+++ resolved
@@ -1022,7 +1022,6 @@
         fname = f'S5_{fitter}_fitparams_shared'
     else:
         fname = f'S5_{fitter}_fitparams_ch{str(lc.channel).zfill(len(str(lc.nchannel)))}'
-<<<<<<< HEAD
     results_table.write(meta.outputdir+fname+'.csv', format='csv', overwrite=False)
 
     # Save transmission spectrum
@@ -1034,13 +1033,7 @@
             spec_fname = f'S5_{fitter}_trspec_ch{str(lc.channel).zfill(len(str(lc.nchannel)))}'
 
         spec_table.write(meta.outputdir+spec_fname+'.csv', format='csv', overwrite=False)
-=======
-    data = fit_params.reshape(1,-1)
-    if len(upper_errs)!=0 and len(lower_errs)!=0:
-        data = np.append(data, -lower_errs.reshape(1,-1), axis=0)
-        data = np.append(data, upper_errs.reshape(1,-1), axis=0)
-    np.savetxt(meta.outputdir+fname+'.csv', data, header=','.join(freenames), delimiter=',')
->>>>>>> d4a8c476
+
 
     # Save the chain from the sampler (if a chain was provided)
     if len(samples)!=0:
