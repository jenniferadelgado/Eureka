--- conflicted
+++ resolved
@@ -5,15 +5,11 @@
 
 import numpy as np
 from ..lib import util
-<<<<<<< HEAD
 from ..lib.readECF import MetaClass
-from ..S2_calibrations import s2_calibrate as s2
-=======
 try:
     from ..S2_calibrations import s2_calibrate as s2
 except ModuleNotFoundError as e:
     pass
->>>>>>> 3ac4345b
 from ..S3_data_reduction import s3_reduce as s3
 from ..S4_generate_lightcurves import s4_genLC as s4
 from ..S5_lightcurve_fitting import s5_fit as s5
