--- conflicted
+++ resolved
@@ -123,12 +123,8 @@
             log.writelog('Copying S4 control file', mute=(not meta.verbose))
             meta.copy_ecf()
 
-<<<<<<< HEAD
-            log.writelog(f"Loading S3 save file:\n{meta.tab_filename}",
+            log.writelog(f"Loading S3 save file:\n{meta.filename_S3_SpecData}",
                          mute=(not meta.verbose))
-=======
-            log.writelog(f"Loading S3 save file:\n{meta.filename_S3_SpecData}", mute=(not meta.verbose))
->>>>>>> 7db29702
             spec = xrio.readXR(meta.filename_S3_SpecData)
 
             if meta.wave_min is None:
@@ -353,13 +349,8 @@
     # Locate the old MetaClass savefile, and load new ECF into
     # that old MetaClass
     meta.inputdir = inputdir
-<<<<<<< HEAD
     s3_meta, meta.inputdir, meta.inputdir_raw = \
         me.findevent(meta, 'S3', allowFail=False)
-    tab_filename = s3_meta.tab_filename
-=======
-    s3_meta, meta.inputdir, meta.inputdir_raw = me.findevent(meta, 'S3', allowFail=False)
->>>>>>> 7db29702
     # Merge S4 meta into old S3 meta
     meta = me.mergeevents(meta, s3_meta)
 
