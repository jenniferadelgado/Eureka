# !/usr/bin/python

__all__ = ["lib", "S2_calibrations", "S3_data_reduction", "S4_generate_lightcurves", "S5_lightcurve_fitting"]

from . import lib
<<<<<<< HEAD
from . import S1_detector_processing
=======
from . import S2_calibrations
>>>>>>> 01061a3d
from . import S3_data_reduction
from . import S4_generate_lightcurves
from . import S5_lightcurve_fitting    

__version__ = "0.0.1"<|MERGE_RESOLUTION|>--- conflicted
+++ resolved
@@ -1,13 +1,10 @@
 # !/usr/bin/python
 
-__all__ = ["lib", "S2_calibrations", "S3_data_reduction", "S4_generate_lightcurves", "S5_lightcurve_fitting"]
+__all__ = ["lib", "S1_detector_processing", "S2_calibrations", "S3_data_reduction", "S4_generate_lightcurves", "S5_lightcurve_fitting"]
 
 from . import lib
-<<<<<<< HEAD
 from . import S1_detector_processing
-=======
 from . import S2_calibrations
->>>>>>> 01061a3d
 from . import S3_data_reduction
 from . import S4_generate_lightcurves
 from . import S5_lightcurve_fitting    
