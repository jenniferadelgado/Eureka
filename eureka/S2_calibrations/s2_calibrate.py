--- conflicted
+++ resolved
@@ -13,7 +13,6 @@
 import os
 import shutil
 import time
-import glob
 import numpy as np
 import matplotlib.pyplot as plt
 from astropy.io import fits
@@ -21,7 +20,6 @@
 from jwst.pipeline.calwebb_spec2 import Spec2Pipeline
 from jwst.pipeline.calwebb_image2 import Image2Pipeline
 from ..lib import logedit, util
-from ..lib import sort_nicely as sn
 from ..lib import manageevent as me
 from ..lib import readECF
 from ..lib.plots import figure_filetype
@@ -34,15 +32,10 @@
     def __init__(self):
         return
 
-<<<<<<< HEAD
-
-def calibrateJWST(eventlabel, ecf_path='./', s1_meta=None):
+
+def calibrateJWST(eventlabel, ecf_path=None, s1_meta=None):
     '''Reduces rateints spectrum or image files ouput from Stage 1 of the JWST
     pipeline into calints and x1dints.
-=======
-def calibrateJWST(eventlabel, ecf_path=None, s1_meta=None):
-    '''Reduces rateints spectrum or image files ouput from Stage 1 of the JWST pipeline into calints and x1dints.
->>>>>>> c74598be
 
     This function does the preparation for running the STScI's JWST pipeline
     and decides whether to run the Spec2Pipeline or Image2Pipeline.
@@ -51,18 +44,12 @@
     ----------
     eventlabel : str
         Unique label for this dataset
-<<<<<<< HEAD
-    ecf_path:   str
-        The absolute or relative path to where ecfs are stored
-    s1_meta:    MetaClass
+    ecf_path : str, optional
+        The absolute or relative path to where ecfs are stored. Defaults
+        to None which resolves to './'.
+    s1_meta : MetaClass, optional
         The metadata object from Eureka!'s S1 step (if running S1 and S2
-        sequentially).
-=======
-    ecf_path : str, optional
-        The absolute or relative path to where ecfs are stored. Defaults to None which resolves to './'.
-    s1_meta : MetaClass, optional
-        The metadata object from Eureka!'s S1 step (if running S1 and S2 sequentially). Defaults to None.
->>>>>>> c74598be
+        sequentially). Defaults to None.
 
     Returns
     -------
@@ -84,40 +71,22 @@
     meta.eventlabel = eventlabel
 
     if s1_meta is None:
-<<<<<<< HEAD
-        # load savefile
-        s1_meta = read_s1_meta(meta)
-
-    if s1_meta is not None:
-        meta = load_general_s1_meta_info(meta, ecf_path, s1_meta)
-=======
-        # Locate the old MetaClass savefile, and load new ECF into that old MetaClass
-        s1_meta, meta.inputdir, meta.inputdir_raw = me.findevent(meta, 'S2', allowFail=True)
->>>>>>> c74598be
-    else:
-        # Running these stages sequentially, so can safely assume the path hasn't changed
+        # Locate the old MetaClass savefile, and load new ECF into
+        # that old MetaClass
+        s1_meta, meta.inputdir, meta.inputdir_raw = \
+            me.findevent(meta, 'S2', allowFail=True)
+    else:
+        # Running these stages sequentially, so can safely assume
+        # that the path hasn't changed
         meta.inputdir = s1_meta.outputdir
         meta.inputdir_raw = meta.inputdir[len(meta.topdir):]
-    
+
     if s1_meta is None:
         # Attempt to find subdirectory containing S1 FITS files
-<<<<<<< HEAD
-        meta = find_s1_files(meta)
-
-        # Create directories for Stage 2 processing outputs
-        meta.inputdir_raw = meta.inputdir
-        meta.outputdir_raw = meta.outputdir
-        meta.inputdir = os.path.join(meta.topdir,
-                                     *meta.inputdir_raw.split(os.sep))
-        meta.outputdir = os.path.join(meta.topdir,
-                                      *meta.outputdir_raw.split(os.sep))
-
-=======
-        meta = util.find_fits(meta)    
+        meta = util.find_fits(meta)
     else:
         meta = me.mergeevents(meta, s1_meta)
-    
->>>>>>> c74598be
+
     run = util.makedirectory(meta, 'S2')
     meta.outputdir = util.pathdirectory(meta, 'S2', run)
 
@@ -209,184 +178,7 @@
 
     return meta
 
-<<<<<<< HEAD
-
-def read_s1_meta(meta):
-    '''Loads in an S1 meta file.
-
-    Parameters
-    ----------
-    meta:    MetaClass
-        The new meta object for the current S2 processing.
-
-    Returns
-    -------
-    s1_meta:   MetaClass
-        The S1 metadata object.
-
-    Notes
-    -----
-    History:
-
-    - April 15, 2022 Taylor Bell
-        Initial version.
-    '''
-    # Search for the S1 output metadata in the inputdir provided in
-    # First just check the specific inputdir folder
-    rootdir = os.path.join(meta.topdir, *meta.inputdir.split(os.sep))
-    if rootdir[-1] != '/':
-        rootdir += '/'
-    fnames = glob.glob(rootdir+'S1_'+meta.eventlabel+'*_Meta_Save.dat')
-    if len(fnames) == 0:
-        # There were no metadata files in that folder, so let's see if there
-        # are in children folders
-        fnames = glob.glob(rootdir+'**/S1_'+meta.eventlabel+'*_Meta_Save.dat',
-                           recursive=True)
-
-    if len(fnames) >= 1:
-        # get the folder with the latest modified time
-        fname = max(fnames, key=os.path.getmtime)
-
-    if len(fnames) == 0:
-        # There may be no rateints files in the inputdir or any of its
-        # children directories - raise an error and give a helpful message
-        print('WARNING: Unable to find an output metadata file from Eureka!\'s'
-              f' S1 step in the inputdir: \n"{meta.inputdir}"!\n'
-              'Assuming this data was produced by the JWST pipeline instead.')
-        return None
-    elif len(fnames) > 1:
-        # There may be multiple runs - use the most recent but warn the user
-        print('WARNING: There are multiple metadata save files in your '
-              f'inputdir: \n"{rootdir}"\n'
-              f'Using the metadata file: \n{fname}\n'
-              'and will consider aperture ranges listed there. If this '
-              'metadata file is not a part\nof the run you intended, please '
-              'provide a more precise folder for the metadata file.')
-
-    fname = fname[:-4]  # Strip off the .dat ending
-
-    s1_meta = me.loadevent(fname)
-
-    # Code to not break backwards compatibility with old MetaClass save files
-    # but also use the new MetaClass going forwards
-    s1_meta = readECF.MetaClass(**s1_meta.__dict__)
-
-    return s1_meta
-
-
-def find_s1_files(meta):
-    '''Locates S1 output FITS files if not running S1 and S2 sequentially.
-
-    Parameters
-    ----------
-    meta:    MetaClass
-        The new meta object for the current S2 processing.
-
-    Returns
-    -------
-    meta:   MetaClass
-        The meta object with the updated inputdir pointing to the location of
-        the input files to use.
-
-    Notes
-    -----
-    History:
-
-    - April 15, 2022 Taylor Bell
-        Initial version.
-    '''
-    rootdir = os.path.join(meta.topdir, *meta.inputdir.split(os.sep))
-    if rootdir[-1] != '/':
-        rootdir += '/'
-    fnames = glob.glob(rootdir+'*'+meta.suffix + '.fits')
-    if len(fnames) == 0:
-        # There were no rateints files in that folder, so let's see if there
-        # are in children folders
-        fnames = glob.glob(rootdir+'**/*'+meta.suffix + '.fits',
-                           recursive=True)
-        fnames = sn.sort_nicely(fnames)
-
-    if len(fnames) == 0:
-        # If the code can't find any of the reqested files, raise an error and
-        # give a helpful message
-        raise AssertionError(f'Unable to find any "{meta.suffix}.fits" files '
-                             f'in the inputdir: \n"{meta.inputdir}"!\n'
-                             f'You likely need to change the inputdir in '
-                             f'{meta.filename} to point to the folder '
-                             f'containing the "{meta.suffix}.fits" files.')
-
-    folders = np.unique([os.sep.join(fname.split(os.sep)[:-1])
-                         for fname in fnames])
-    if len(folders) >= 1:
-        # get the file with the latest modified time
-        folder = max(folders, key=os.path.getmtime)
-
-    if len(folders) > 1:
-        # There may be multiple runs - use the most recent but warn the user
-        print(f'WARNING: There are multiple folders containing '
-              f'"{meta.suffix}.fits" files in your inputdir: '
-              f'\n"{meta.inputdir}"\n'
-              f'Using the files in: \n{folder}\n'
-              f'and will consider aperture ranges listed there. If this '
-              f'metadata file is not a part\n of the run you intended, please '
-              f'provide a more precise folder for the metadata file.')
-
-    meta.inputdir = folder[len(meta.topdir):]
-    if meta.inputdir[-1] != '/':
-        meta.inputdir += '/'
-
-    return meta
-
-
-def load_general_s1_meta_info(meta, ecf_path, s1_meta):
-    '''Loads in the S1 meta save file and adds in attributes from the S2 ECF.
-
-    Parameters
-    ----------
-    meta:    MetaClass
-        The new meta object for the current S2 processing.
-    ecf_path:
-        The absolute path to where the S2 ECF is stored.
-
-    Returns
-    -------
-    meta:   MetaClass
-        The S1 metadata object with attributes added by S2.
-
-    Notes
-    -----
-    History:
-
-    - April 15, 2022 Taylor Bell
-        Initial version.
-    '''
-    # Need to remove the topdir from the outputdir
-    s1_outputdir = s1_meta.outputdir[len(meta.topdir):]
-    if s1_outputdir[0] == '/':
-        s1_outputdir = s1_outputdir[1:]
-    if s1_outputdir[-1] != '/':
-        s1_outputdir += '/'
-    s1_topdir = s1_meta.topdir
-
-    # Load S2 Eureka! control file and store values in the S1 metadata object
-    ecffile = 'S2_' + meta.eventlabel + '.ecf'
-    meta = s1_meta
-    meta.read(ecf_path, ecffile)
-
-    # Overwrite the inputdir with the exact output directory from S1
-    meta.inputdir = os.path.join(s1_topdir, s1_outputdir)
-    # Capture the date that the S1 data was made (to find it's foldername)
-    meta.old_datetime = meta.datetime
-    # Reset the datetime in case we're running this on a different day
-    meta.datetime = None
-    meta.inputdir_raw = s1_outputdir
-    meta.outputdir_raw = meta.outputdir
-
-    return meta
-
-
-=======
->>>>>>> c74598be
+
 class EurekaSpec2Pipeline(Spec2Pipeline):
     '''A wrapper class for the jwst.pipeline.calwebb_spec2.Spec2Pipeline.
 
@@ -493,12 +285,8 @@
             max_m = meta.num_data_files
             fig_number = str(m).zfill(int(np.floor(np.log10(max_m))+1))
             fname = f'fig2101_file{fig_number}_x1dints'
-<<<<<<< HEAD
-            x1d_fname = ('_'.join(filename.split('/')[-1].split('_')[:-1]) +
+            x1d_fname = ('_'.join(filename.split(os.sep)[-1].split('_')[:-1]) +
                          '_x1dints')
-=======
-            x1d_fname = '_'.join(filename.split(os.sep)[-1].split('_')[:-1])+'_x1dints'
->>>>>>> c74598be
             with datamodels.open(meta.outputdir+x1d_fname+'.fits') as sp1d:
                 plt.figure(2101, figsize=[15, 5])
                 plt.clf()
@@ -510,12 +298,8 @@
                 plt.title('Time Series Observation: Extracted spectra')
                 plt.xlabel('Wavelength (micron)')
                 plt.ylabel('Flux')
-<<<<<<< HEAD
-                plt.savefig(meta.outputdir+'figs/'+fname+figure_filetype,
+                plt.savefig(meta.outputdir+'figs'+os.sep+fname+figure_filetype,
                             bbox_inches='tight', dpi=300)
-=======
-                plt.savefig(meta.outputdir+'figs'+os.sep+fname+figure_filetype, bbox_inches='tight', dpi=300)
->>>>>>> c74598be
                 if meta.hide_plots:
                     plt.close()
                 else:
